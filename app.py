<<<<<<< HEAD
from flask import Flask, render_template, jsonify, request
import cv2
import numpy as np
import base64
from io import BytesIO
from PIL import Image
import os
import sys

# Add the tieuluan directory to the Python path
sys.path.append(os.path.join(os.path.dirname(__file__), 'tieuluan'))

# Import methods from main.py
try:
    from main import (
        apply_log_transform,
        apply_power_transform, 
        apply_negative_transform,
        histogram_equalization,
        apply_piecewise_linear
    )
except ImportError as e:
    print(f"Error importing from main.py: {e}")

=======
from flask import Flask, render_template, jsonify
from flask_frozen import Freezer
>>>>>>> 1fac5deb
app = Flask(__name__)

@app.route('/')
def home():
    return render_template('index.html')

@app.route('/slide1/')
def slide01():
    return render_template('components/slide01.html')

@app.route('/test')
def test():
    return render_template('test.html')
# --- API DEMOS ---

@app.route('/api/hello/')
def api_hello():
    return jsonify({'message': 'Hello from Flask API!'})

@app.route('/api/process-image', methods=['POST'])
def process_image():
    try:
        # Get the uploaded file or base64 image
        if 'image' in request.files:
            # Handle file upload
            file = request.files['image']
            if file.filename == '':
                return jsonify({'error': 'No file selected'}), 400
            
            # Convert file to OpenCV image
            image_data = file.read()
            nparr = np.frombuffer(image_data, np.uint8)
            img = cv2.imdecode(nparr, cv2.IMREAD_COLOR)
            
        elif request.json and 'image_data' in request.json:
            # Handle base64 image data
            image_data = request.json['image_data']
            # Remove data URL prefix if present
            if image_data.startswith('data:image'):
                image_data = image_data.split(',')[1]
            
            # Decode base64 to image
            image_bytes = base64.b64decode(image_data)
            nparr = np.frombuffer(image_bytes, np.uint8)
            img = cv2.imdecode(nparr, cv2.IMREAD_COLOR)
        else:
            return jsonify({'error': 'No image provided'}), 400
        
        if img is None:
            return jsonify({'error': 'Invalid image format'}), 400
        
        # Get processing options from request
        method = request.form.get('method') if request.form else request.json.get('method', 'negative')
        grayscale = request.form.get('grayscale') if request.form else request.json.get('grayscale', 'false')
        
        # Convert grayscale string to boolean
        is_grayscale = grayscale.lower() in ['true', '1', 'on', 'yes']
        
        # Convert to grayscale if requested
        if is_grayscale:
            img = cv2.cvtColor(img, cv2.COLOR_BGR2GRAY)
            # Convert back to 3-channel for consistency in processing
            img = cv2.cvtColor(img, cv2.COLOR_GRAY2BGR)
        
        # Process image using methods from main.py
        if method == '1':
            processed_img = apply_log_transform(img)
        elif method == '2':
            gamma = float(request.form.get('gamma', 0.5)) if request.form else float(request.json.get('gamma', 0.5))
            processed_img = apply_power_transform(img, gamma)
        elif method == '3':
            processed_img = apply_negative_transform(img)
        elif method == '4':
            processed_img = histogram_equalization(img)
        elif method == '5':
            # Get piecewise linear parameters
            r1 = int(request.form.get('r1', 100)) if request.form else int(request.json.get('r1', 100))
            s1 = int(request.form.get('s1', 50)) if request.form else int(request.json.get('s1', 50))
            r2 = int(request.form.get('r2', 200)) if request.form else int(request.json.get('r2', 200))
            s2 = int(request.form.get('s2', 200)) if request.form else int(request.json.get('s2', 200))
            processed_img = apply_piecewise_linear(img, r1, s1, r2, s2)
        else:
            # Default to negative transform
            processed_img = apply_negative_transform(img)
        
        # Convert processed image back to base64
        _, buffer = cv2.imencode('.jpg', processed_img)
        img_base64 = base64.b64encode(buffer).decode('utf-8')
        
        return jsonify({
            'success': True,
            'processed_image': f'data:image/jpeg;base64,{img_base64}',
            'method_used': method,
            'grayscale_applied': is_grayscale,
            'original_shape': img.shape,
            'processed_shape': processed_img.shape
        })
        
    except Exception as e:
        return jsonify({'error': str(e)}), 500

@app.route('/api/available-methods')
def available_methods():
    """Return list of available image processing methods"""
    methods = [
        {'name': 'negative', 'description': 'Negative Transformation (Âm bản)'},
        {'name': 'log_transform', 'description': 'Log Transformation (Chuyển đổi log)'},
        {'name': 'power_transform', 'description': 'Power/Gamma Transformation (Chuyển đổi mũ)'},
        {'name': 'histogram_equalization', 'description': 'Histogram Equalization (Cân bằng histogram)'}
    ]
    return jsonify({'methods': methods})

# Template context processor để có thể sử dụng include trong template
@app.context_processor
def inject_template_vars():
    return dict()

freezer = Freezer(app)
app.config['FREEZER_DESTINATION'] = 'docs'
app.config['FREEZER_BASE_URL'] = ''
app.config['FREEZER_RELATIVE_URLS'] = True
if __name__ == '__main__':
    freezer.freeze()
    app.run(debug=True)<|MERGE_RESOLUTION|>--- conflicted
+++ resolved
@@ -1,4 +1,5 @@
-<<<<<<< HEAD
+from flask import Flask, render_template, jsonify
+from flask_frozen import Freezer
 from flask import Flask, render_template, jsonify, request
 import cv2
 import numpy as np
@@ -23,10 +24,6 @@
 except ImportError as e:
     print(f"Error importing from main.py: {e}")
 
-=======
-from flask import Flask, render_template, jsonify
-from flask_frozen import Freezer
->>>>>>> 1fac5deb
 app = Flask(__name__)
 
 @app.route('/')
