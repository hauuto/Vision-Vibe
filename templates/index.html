<!DOCTYPE html>
<html>

<head>
    <title>Vision Vibe</title>
    <meta charset="UTF-8">
    <meta name="viewport" content="width=device-width, initial-scale=1">
    <link rel="stylesheet" href="../static/css/w3.css">
    <link rel="stylesheet" href="https://fonts.googleapis.com/css?family=Roboto%20Slab">
    <link rel="stylesheet" href="https://cdnjs.cloudflare.com/ajax/libs/font-awesome/4.7.0/css/font-awesome.min.css">
    <style>
        body,
        h1,
        h2,
        h3,
        h4,
        h5,
        h6 {
            font-family: "Raleway", sans-serif
        }

        body,
        html {
            height: 100%;
            line-height: 1.8;
            scroll-behavior: smooth;
        }

        /* Full height image header */
        .bgimg-1 {
            background-position: center;
            background-size: cover;
            background-image: url("../static/../static/img/DemandsforFuture-1.png");
            min-height: 100%;
        }

        .w3-bar .w3-button {
            padding: 16px;
        }

        /* Modal animations */
        .modal-image-slide {
            opacity: 0;
            transform: translateX(-100px);
            transition: all 0.6s ease-in-out;
        }

        .modal-image-slide.show {
            opacity: 1;
            transform: translateX(0);
        }

        .modal-text-slide {
            opacity: 0;
            transform: translateX(100px);
            transition: all 0.6s ease-in-out;
            transition-delay: 0.15s;
        }

        .modal-text-slide.show {
            opacity: 1;
            transform: translateX(0);
        }

        #modal-description {
            line-height: 1.8;
            margin-top: 20px;
        }
    </style>
</head>

<body>

    <!-- Navbar (sit on top) -->
    <div class="w3-top">
        <div class="w3-bar w3-white w3-card" id="myNavbar">
            <a href="#home" class="w3-bar-item w3-button w3-wide">LOGO</a>
            <!-- Right-sided navbar links -->
            <div class="w3-right w3-hide-small">
                <a href="#about" class="w3-bar-item w3-button">ABOUT</a>
                <a href="#team" class="w3-bar-item w3-button"><i class="fa fa-user"></i> TEAM</a>
                <a href="#work" class="w3-bar-item w3-button"><i class="fa fa-th"></i> WORK</a>
            </div>
            <!-- Hide right-floated links on small screens and replace them with a menu icon -->

            <a href="javascript:void(0)" class="w3-bar-item w3-button w3-right w3-hide-large w3-hide-medium"
                onclick="w3_open()">
                <i class="fa fa-bars"></i>
            </a>
        </div>
    </div>

    <!-- Sidebar on small screens when clicking the menu icon -->
    <nav class="w3-sidebar w3-bar-block w3-black w3-card w3-animate-left w3-hide-medium w3-hide-large"
        style="display:none" id="mySidebar">
        <a href="javascript:void(0)" onclick="w3_close()" class="w3-bar-item w3-button w3-large w3-padding-16">Close
            ×</a>
        <a href="#about" onclick="w3_close()" class="w3-bar-item w3-button">ABOUT</a>
        <a href="#team" onclick="w3_close()" class="w3-bar-item w3-button">TEAM</a>
        <a href="#work" onclick="w3_close()" class="w3-bar-item w3-button">WORK</a>
    </nav>

    <!-- Header with full-height image -->
    <header class="bgimg-1 w3-display-container w3-grayscale-min" id="home">
        <div class="w3-display-left w3-text-white" style="padding:48px; background: rgba(103, 58, 183, 0.5);">
            <span class="w3-jumbo w3-hide-small">Khám phá sức mạnh của hình ảnh</span><br>
            <span class="w3-xxlarge w3-hide-large w3-hide-medium">Khám phá sức mạnh của hình ảnh</span><br>
            <span class="w3-large">Học hỏi, thử nghiệm và tạo nên kết quả nhóm đáng tự hào.</span>
            <p><a href="#about"
<<<<<<< HEAD
                    class="w3-button w3-white w3-padding-large w3-large w3-margin-top w3-hover-opacity-off">Bắt đầu ngay!</a></p>
=======
                    class="w3-button w3-white w3-padding-large w3-large w3-margin-top w3-opacity w3-hover-opacity-off">Learn
                    more and start today</a></p>
            <p><button id="helloBtn" class="w3-button w3-green w3-padding-large w3-large w3-margin-top w3-hover-green">
                    Hello World Demo</button></p>
            <div id="helloMessage" style="margin-top:20px; display:none;">
                <p class="w3-text-yellow w3-large" id="messageText"></p>
            </div>
        </div>
        <div class="w3-display-bottomleft w3-text-grey w3-large" style="padding:24px 48px">
            <i class="fa fa-facebook-official w3-hover-opacity"></i>
            <i class="fa fa-instagram w3-hover-opacity"></i>
            <i class="fa fa-snapchat w3-hover-opacity"></i>
            <i class="fa fa-pinterest-p w3-hover-opacity"></i>
            <i class="fa fa-twitter w3-hover-opacity"></i>
            <i class="fa fa-linkedin w3-hover-opacity"></i>
>>>>>>> b4357d5e
        </div>
    </header>

    <!-- About Section -->
    <div class="w3-container" style="padding:128px 16px" id="about">
        <h3 class="w3-center">Giới thiệu nhóm 05</h3>
        <p class="w3-center w3-large">Nhóm 05 thực hiện các bài tập trong môn Xử Lý Ảnh với mục tiêu học tập và áp dụng
            các kiến thức về xử lý ảnh số. Nhóm mong muốn thông qua các bài tập này nắm vững lý thuyết, nâng cao kỹ năng
            lập trình và xử lý ảnh thực tế, đồng thời phát triển tư duy phân tích kết quả.</p>
        <div class="w3-row-padding w3-center" style="margin-top:64px">
            <div class="w3-quarter">
                <i class="fa fa-desktop w3-margin-bottom w3-jumbo w3-center"></i>
                <p class="w3-large">Tương tác linh hoạt</p>
                <p>Xử lý ảnh và giao diện nhóm đều phản hồi nhanh chóng với dữ liệu và ý tưởng mới</p>
            </div>
            <div class="w3-quarter">
                <i class="fa fa-heart w3-margin-bottom w3-jumbo"></i>
                <p class="w3-large">Đam mê</p>
                <p>Khơi dậy đam mê công nghệ và khám phá các thuật toán xử lý ảnh.</p>
            </div>
            <div class="w3-quarter">
                <i class="fa fa-diamond w3-margin-bottom w3-jumbo"></i>
                <p class="w3-large">Thiết kế thông minh</p>
                <p>Tạo ra các giải pháp và giao diện trực quan, dễ hiểu từ dữ liệu hình ảnh.</p>
            </div>
            <div class="w3-quarter">
                <i class="fa fa-cog w3-margin-bottom w3-jumbo"></i>
                <p class="w3-large">Hỗ trợ</p>
                <p>Hỗ trợ lẫn nhau trong nhóm để hoàn thiện bài tập chất lượng cao.</p>
            </div>
        </div>
    </div>

    <!-- Team Section -->
    <div class="w3-container" style="padding:128px 16px" id="team">
        <h2 class="w3-center">Nhóm chúng tôi</h2>
        <p class="w3-center w3-large"><i>Những kẻ nắm giữ trang web này</i></p>
        <div class="w3-row-padding w3-grayscale w3-center" style="margin-top:64px">
            <div class="w3-col l4 m6 w3-margin-bottom">
                <div class="w3-card">
                    <img src="../static/img/team2.jpg" alt="John" style="width:100%">
                    <div class="w3-container">
                        <h3>Nguyễn Thanh Khôi</h3>
                        <p class="w3-opacity">Developer</p>
                        <p>
                            23655801 - Sinh viên ngành KHMT - DHKHMT19ATT
                        </p>
                        <p><button class="w3-button w3-light-grey w3-block"><i class="fa fa-envelope"></i>
                                Contact</button></p>
                    </div>
                </div>
            </div>
            <div class="w3-col l4 m6 w3-margin-bottom">
                <div class="w3-card">
                    <img src="../static/img/team3.jpg" alt="Mike" style="width:100%">
                    <div class="w3-container">
                        <h3>Tô Thanh Hậu</h3>
                        <p class="w3-opacity">Developer</p>
                        <p>23660471 - Sinh viên ngành KHMT - DHKHMT19ATT</p>
                        <p><button class="w3-button w3-light-grey w3-block"><i class="fa fa-envelope"></i>
                                Contact</button></p>
                    </div>
                </div>
            </div>
            <div class="w3-col l4 m6 w3-margin-bottom">
                <div class="w3-card">
                    <img src="../static/img/team4.jpg" alt="Dan" style="width:100%">
                    <div class="w3-container">
                        <h3>Trương Minh Việt</h3>
                        <p class="w3-opacity">Developer</p>
                        <p>É he he he he he he he he he</p>
                        <p><button class="w3-button w3-light-grey w3-block"><i class="fa fa-envelope"></i>
                                Contact</button></p>
                    </div>
                </div>
            </div>
        </div>
    </div>

    <!-- Work Section -->
    <div class="w3-container" style="padding:128px 16px" id="work">
        <h3 class="w3-center">OUR WORK</h3>
        <p class="w3-center w3-large">What we've done for people</p>

        <div class="w3-row-padding" style="margin-top:64px">
            <div class="w3-col l3 m6">
                <img src="../static/img/tech_mic.jpg" style="width:100%" onclick="onClick(this)"
                    class="w3-hover-opacity" alt="A microphone">
            </div>
            <div class="w3-col l3 m6">
                <img src="../static/img/tech_phone.jpg" style="width:100%" onclick="onClick(this)"
                    class="w3-hover-opacity" alt="A phone">
            </div>
            <div class="w3-col l3 m6">
                <img src="../static/img/tech_drone.jpg" style="width:100%" onclick="onClick(this)"
                    class="w3-hover-opacity" alt="A drone">
            </div>
            <div class="w3-col l3 m6">
                <img src="../static/img/tech_sound.jpg" style="width:100%" onclick="onClick(this)"
                    class="w3-hover-opacity" alt="Soundbox">
            </div>
        </div>

        <div class="w3-row-padding w3-section">
            <div class="w3-col l3 m6">
                <img src="../static/img/tech_tablet.jpg" style="width:100%" onclick="onClick(this)"
                    class="w3-hover-opacity" alt="A tablet">
            </div>
            <div class="w3-col l3 m6">
                <img src="../static/img/tech_camera.jpg" style="width:100%" onclick="onClick(this)"
                    class="w3-hover-opacity" alt="A camera">
            </div>
            <div class="w3-col l3 m6">
                <img src="../static/img/tech_typewriter.jpg" style="width:100%" onclick="onClick(this)"
                    class="w3-hover-opacity" alt="A typewriter">
            </div>
            <div class="w3-col l3 m6">
                <img src="../static/img/tech_tableturner.jpg" style="width:100%" onclick="onClick(this)"
                    class="w3-hover-opacity" alt="A tableturner">
            </div>
        </div>
    </div>

    <!-- Modal for full size images on click-->
    <div id="modal01" class="w3-modal w3-black" onclick="this.style.display='none'">
        <span class="w3-button w3-xxlarge w3-black w3-padding-large w3-display-topright"
            title="Close Modal Image">×</span>
        <div class="w3-modal-content w3-transparent w3-padding-64">
            <div class="w3-row-padding w3-center">
                <div class="w3-half">
                    <img id="img01" class="modal-image-slide" style="width:100%; max-width:500px;">
                </div>
                <div class="w3-half w3-left-align">
                    <div id="modal-text" class="modal-text-slide">
                        <h2 id="modal-title" class="w3-text-white w3-margin-bottom"></h2>
                        <p id="modal-description" class="w3-text-light-grey w3-large w3-line-height"></p>
                    </div>
                </div>
            </div>
        </div>
    </div>


    <!-- Footer -->
    <footer class="w3-center w3-black w3-padding-64">
        <a href="#home" class="w3-button w3-light-grey"><i class="fa fa-arrow-up w3-margin-right"></i>To the top</a>
        <div class="w3-xlarge w3-section">
            <i class="fa fa-facebook-official w3-hover-opacity"></i>
            <i class="fa fa-instagram w3-hover-opacity"></i>
            <i class="fa fa-snapchat w3-hover-opacity"></i>
            <i class="fa fa-pinterest-p w3-hover-opacity"></i>
            <i class="fa fa-twitter w3-hover-opacity"></i>
            <i class="fa fa-linkedin w3-hover-opacity"></i>
        </div>
        <p>Powered by <a href="https://www.w3schools.com/w3css/default.asp" title="W3.CSS" target="_blank"
                class="w3-hover-text-green">w3.css</a></p>
    </footer>

    <!-- JavaScript Files -->
    <script src="{{ url_for('static', filename='js/data.js') }}"></script>
    <script src="{{ url_for('static', filename='js/modal.js') }}"></script>
    <script src="{{ url_for('static', filename='js/navigation.js') }}"></script>
    <script src="{{ url_for('static', filename='js/api.js') }}"></script>
    <script src="{{ url_for('static', filename='js/main.js') }}"></script>

</body>

</html><|MERGE_RESOLUTION|>--- conflicted
+++ resolved
@@ -107,25 +107,7 @@
             <span class="w3-xxlarge w3-hide-large w3-hide-medium">Khám phá sức mạnh của hình ảnh</span><br>
             <span class="w3-large">Học hỏi, thử nghiệm và tạo nên kết quả nhóm đáng tự hào.</span>
             <p><a href="#about"
-<<<<<<< HEAD
                     class="w3-button w3-white w3-padding-large w3-large w3-margin-top w3-hover-opacity-off">Bắt đầu ngay!</a></p>
-=======
-                    class="w3-button w3-white w3-padding-large w3-large w3-margin-top w3-opacity w3-hover-opacity-off">Learn
-                    more and start today</a></p>
-            <p><button id="helloBtn" class="w3-button w3-green w3-padding-large w3-large w3-margin-top w3-hover-green">
-                    Hello World Demo</button></p>
-            <div id="helloMessage" style="margin-top:20px; display:none;">
-                <p class="w3-text-yellow w3-large" id="messageText"></p>
-            </div>
-        </div>
-        <div class="w3-display-bottomleft w3-text-grey w3-large" style="padding:24px 48px">
-            <i class="fa fa-facebook-official w3-hover-opacity"></i>
-            <i class="fa fa-instagram w3-hover-opacity"></i>
-            <i class="fa fa-snapchat w3-hover-opacity"></i>
-            <i class="fa fa-pinterest-p w3-hover-opacity"></i>
-            <i class="fa fa-twitter w3-hover-opacity"></i>
-            <i class="fa fa-linkedin w3-hover-opacity"></i>
->>>>>>> b4357d5e
         </div>
     </header>
 
