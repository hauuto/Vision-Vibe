--- conflicted
+++ resolved
@@ -435,8 +435,6 @@
 							<div class="text-xl font-bold" style="color: var(--color-blue)">
 								a) Khái niệm
 							</div>
-<<<<<<< HEAD
-=======
 							<div class="text-xl font-normal" style="color: var(--color-blue);">
 								<p>Giả sử ảnh đầu vào có mức xám trong khoảng
 									[0,𝐿	−1]. Nếu
@@ -470,18 +468,11 @@
 							<div class="text-xl font-bold" style="color: var(--color-blue)">
 								a) Khái niệm
 							</div>
->>>>>>> e7726977
 							<div class="text-xl font-normal" style="color: var(--color-blue);">
 								<p>Giả sử ảnh đầu vào có mức xám trong khoảng
 									[0,𝐿	−1]. Nếu
 									𝑟 là giá trị cường độ mức xám tại một điểm ảnh và
 									𝑠 là giá trị sau biến đổi, thì ảnh âm được định nghĩa:
-<<<<<<< HEAD
-									</p>
-
-								<p class="text-center text-3xl">𝑠 =(𝐿−1)−𝑟 </p>
-
-=======
 								</p>
 
 								<p class="text-center text-3xl">𝑠 =(𝐿−1)−𝑟 </p>
@@ -491,7 +482,6 @@
 								</p>
 								<p>Vùng tối trong ảnh gốc sẽ trở thành sáng trong ảnh âm.</p>
 								<p>Các chi tiết ít nhìn thấy trong vùng tối của ảnh gốc có thể trở nên rõ ràng hơn trong ảnh âm.</p>
->>>>>>> e7726977
 
 							</div>
 
@@ -514,47 +504,6 @@
 								1. Ảnh âm (Negative image)
 							</div>
 							<div class="text-xl font-bold" style="color: var(--color-blue)">
-<<<<<<< HEAD
-								a) Khái niệm
-							</div>
-							<div class="text-xl font-normal" style="color: var(--color-blue);">
-								<p>Giả sử ảnh đầu vào có mức xám trong khoảng
-									[0,𝐿	−1]. Nếu
-									𝑟 là giá trị cường độ mức xám tại một điểm ảnh và
-									𝑠 là giá trị sau biến đổi, thì ảnh âm được định nghĩa:
-								</p>
-
-								<p class="text-center text-3xl">𝑠 =(𝐿−1)−𝑟 </p>
-
-								<p>
-									Vùng sáng trong ảnh gốc sẽ chuyển thành tối trong ảnh âm.
-								</p>
-								<p>Vùng tối trong ảnh gốc sẽ trở thành sáng trong ảnh âm.</p>
-								<p>Các chi tiết ít nhìn thấy trong vùng tối của ảnh gốc có thể trở nên rõ ràng hơn trong ảnh âm.</p>
-
-							</div>
-
-						</div>
-					</div>
-				</section>
-
-
-				<section class="custom-gradient-3">
-					<div class="p-12">
-						<div class="text-center mb-12">
-							<div class="text-3xl font-black mb-4" style="color: var(--color-dark-blue);">Cơ sở lý thuyết</div>
-							<div class="w-32 h-1 mx-auto rounded-full" style="background: var(--color-purple);"></div>
-						</div>
-						<div class="glassmorphism rounded-3xl p-8 mt-16 text-left font-bold">
-							<div class=" text-3xl" style="color: var(--color-dark-blue);">
-								I. Các phép biến đổi cường độ sáng
-							</div>
-							<div class="text-2xl font-bold" style="color: var(--color-dark-blue);">
-								1. Ảnh âm (Negative image)
-							</div>
-							<div class="text-xl font-bold" style="color: var(--color-blue)">
-=======
->>>>>>> e7726977
 								b)Triển khai
 							</div>
 							<div class="text-xl font-normal" style="color: var(--color-blue);">
@@ -787,7 +736,6 @@
 							<div class="text-xl font-bold" style="color: var(--color-blue)">
 								c) Triển khai
 							</div>
-<<<<<<< HEAD
 							<div class="text-xl font-normal" style="color: var(--color-blue);">
 								<p>Code</p>
 
@@ -1092,10 +1040,6 @@
 						</div>
 					</div>
 				</section>
-=======
-							<div class="text-xl font-normal" style="color: var(--color-blue);">
-								<p>Code</p>
->>>>>>> e7726977
 
 				<section class="custom-gradient-3">
 					<div class="p-12">
@@ -1255,450 +1199,6 @@
 								I. Các phép biến đổi cường độ sáng
 							</div>
 							<div class="text-2xl font-bold" style="color: var(--color-dark-blue);">
-<<<<<<< HEAD
-=======
-								2. Biến đổi Log (Log Transformation)
-							</div>
-							<div class="text-xl font-bold" style="color: var(--color-blue)">
-								d) Ứng dụng
-							</div>
-							<div class="text-xl font-normal" style="color: var(--color-blue);">
-								<ul>
-									<li><b>Nén dải động (Dynamic Range Compression)</b>: Hữu ích khi xử lý ảnh có dải cường độ quá rộng (ví dụ: ảnh thiên văn, ảnh radar, ảnh y tế).</li>
-								</ul>
-
-								<p>Tăng cường chi tiết trong vùng tối: Giúp làm nổi bật các chi tiết ít thấy ở vùng cường độ thấp.</p>
-								<p>Tiền xử lý ảnh: Hỗ trợ các bước tiếp theo như trích chọn đặc trưng, nhận dạng mẫu.</p>
-
-							</div>
-						</div>
-					</div>
-				</section>
-
-
-				<section class="custom-gradient-3">
-					<div class="p-12">
-						<div class="text-center mb-12">
-							<div class="text-3xl font-black mb-4" style="color: var(--color-dark-blue);">Cơ sở lý thuyết</div>
-							<div class="w-32 h-1 mx-auto rounded-full" style="background: var(--color-purple);"></div>
-						</div>
-						<div class="glassmorphism rounded-3xl p-8 mt-16 text-left font-bold">
-							<div class=" text-3xl" style="color: var(--color-dark-blue);">
-								I. Các phép biến đổi cường độ sáng
-							</div>
-							<div class="text-2xl font-bold" style="color: var(--color-dark-blue);">
-								3. Power-law (Gamma Correction)
-							</div>
-							<div class="text-xl font-bold" style="color: var(--color-blue)">
-								a) Khái niệm
-							</div>
-							<div class="text-xl font-normal" style="color: var(--color-blue);">
-								<p>Biến đổi Power-law (hay còn gọi là Gamma Correction) là một dạng <b>biến đổi cường độ điểm (point processing)</b>, trong đó mức xám đầu vào được biến đổi theo lũy thừa (power) với số mũ gamma.</p>
-								<p><b>Mục đích:</b></p>
-								<ul>
-									<li class="nostyle">Điều chỉnh độ sáng và độ tương phản của ảnh.</li>
-									<li class="nostyle">Phù hợp với đặc tính phi tuyến của hệ thống hiển thị (mắt người, màn hình, camera,...).</li>
-								</ul>
-							</div>
-						</div>
-					</div>
-				</section>
-
-				<section class="custom-gradient-3">
-					<div class="p-12">
-						<div class="text-center mb-12">
-							<div class="text-3xl font-black mb-4" style="color: var(--color-dark-blue);">Cơ sở lý thuyết</div>
-							<div class="w-32 h-1 mx-auto rounded-full" style="background: var(--color-purple);"></div>
-						</div>
-						<div class="glassmorphism rounded-3xl p-8 mt-16 text-left font-bold">
-							<div class=" text-3xl" style="color: var(--color-dark-blue);">
-								I. Các phép biến đổi cường độ sáng
-							</div>
-							<div class="text-2xl font-bold" style="color: var(--color-dark-blue);">
-								3. Power-law (Gamma Correction)
-							</div>
-							<div class="text-xl font-bold" style="color: var(--color-blue)">
-								b) Công thức toán học
-							</div>
-							<div class="text-xl font-normal" style="color: var(--color-blue);">
-								<p><b>Giả sử:</b></p>
-								<ul>
-									<li class="nostyle">r: mức xám đầu vào (0 ≤ r ≤ 1 sau khi chuẩn hóa).</li>
-									<li class="nostyle">s: mức xám đầu ra.</li>
-									<li class="nostyle">γ: hệ số gamma.</li>
-									<li class="nostyle">c: hằng số tỉ lệ.</li>
-								</ul>
-								<p><b>Khi đó:</b></p>
-								<p class="text-center text-3xl">𝑠 = 𝑐 ⋅ 𝑟<sup>γ</sup></p>
-							</div>
-						</div>
-					</div>
-				</section>
-
-				<section class="custom-gradient-3">
-					<div class="p-12">
-						<div class="text-center mb-12">
-							<div class="text-3xl font-black mb-4" style="color: var(--color-dark-blue);">Cơ sở lý thuyết</div>
-							<div class="w-32 h-1 mx-auto rounded-full" style="background: var(--color-purple);"></div>
-						</div>
-						<div class="glassmorphism rounded-3xl p-8 mt-16 text-left font-bold">
-							<div class=" text-3xl" style="color: var(--color-dark-blue);">
-								I. Các phép biến đổi cường độ sáng
-							</div>
-							<div class="text-2xl font-bold" style="color: var(--color-dark-blue);">
-								3. Power-law (Gamma Correction)
-							</div>
-							<div class="text-xl font-bold" style="color: var(--color-blue)">
-								b) Công thức toán học (tiếp)
-							</div>
-							<div class="text-xl font-normal" style="color: var(--color-blue);">
-								<p>Nếu ảnh ở dạng 8-bit (0–255), thường chuẩn hóa trước:</p>
-								<p class="text-center text-2xl">
-									r = I/255, &nbsp;&nbsp; s = c ⋅ r<sup>γ</sup> ⋅ 255
-								</p>
-								<p><b>Trong đó:</b></p>
-								<ul>
-									<li class="nostyle">c thường chọn bằng 1.</li>
-									<li class="nostyle">γ quyết định mức tăng/giảm độ sáng.</li>
-								</ul>
-							</div>
-						</div>
-					</div>
-				</section>
-
-				<section class="custom-gradient-3">
-					<div class="p-12">
-						<div class="text-center mb-12">
-							<div class="text-3xl font-black mb-4" style="color: var(--color-dark-blue);">Cơ sở lý thuyết</div>
-							<div class="w-32 h-1 mx-auto rounded-full" style="background: var(--color-purple);"></div>
-						</div>
-						<div class="glassmorphism rounded-3xl p-8 mt-16 text-left font-bold">
-							<div class=" text-3xl" style="color: var(--color-dark-blue);">
-								I. Các phép biến đổi cường độ sáng
-							</div>
-							<div class="text-2xl font-bold" style="color: var(--color-dark-blue);">
-								3. Power-law (Gamma Correction)
-							</div>
-							<div class="text-xl font-bold" style="color: var(--color-blue)">
-								c) Ảnh hưởng của giá trị gamma
-							</div>
-							<div class="text-xl font-normal" style="color: var(--color-blue);">
-								<ul>
-									<li><b>γ < 1</b>: Ảnh trở nên sáng hơn (mở rộng chi tiết vùng tối).</li>
-									<li><b>γ = 1</b>: Ảnh giữ nguyên (không thay đổi).</li>
-									<li><b>γ > 1</b>: Ảnh trở nên tối hơn (nén vùng sáng).</li>
-								</ul>
-								<div class="mt-8 grid justify-items-center">
-									<div class="w-3/4">
-									</div>
-								</div>
-							</div>
-						</div>
-					</div>
-				</section>
-
-				<section class="custom-gradient-3">
-					<div class="p-12">
-						<div class="text-center mb-12">
-							<div class="text-3xl font-black mb-4" style="color: var(--color-dark-blue);">Cơ sở lý thuyết</div>
-							<div class="w-32 h-1 mx-auto rounded-full" style="background: var(--color-purple);"></div>
-						</div>
-						<div class="glassmorphism rounded-3xl p-8 mt-16 text-left font-bold">
-							<div class=" text-3xl" style="color: var(--color-dark-blue);">
-								I. Các phép biến đổi cường độ sáng
-							</div>
-							<div class="text-2xl font-bold" style="color: var(--color-dark-blue);">
-								3. Power-law (Gamma Correction)
-							</div>
-							<div class="text-xl font-bold" style="color: var(--color-blue)">
-								d) Triển khai
-							</div>
-							<div class="text-xl font-normal" style="color: var(--color-blue);">
-								<p>Code</p>
-							</div>
-						</div>
-					</div>
-				</section>
-
-				<section class="custom-gradient-3">
-					<div class="p-12">
-						<div class="text-center mb-12">
-							<div class="text-3xl font-black mb-4" style="color: var(--color-dark-blue);">Cơ sở lý thuyết</div>
-							<div class="w-32 h-1 mx-auto rounded-full" style="background: var(--color-purple);"></div>
-						</div>
-						<div class="glassmorphism rounded-3xl p-8 mt-16 text-left font-bold">
-							<div class=" text-3xl" style="color: var(--color-dark-blue);">
-								I. Các phép biến đổi cường độ sáng
-							</div>
-							<div class="text-2xl font-bold" style="color: var(--color-dark-blue);">
-								3. Power-law (Gamma Correction)
-							</div>
-							<div class="text-xl font-bold" style="color: var(--color-blue)">
-								e) Ứng dụng
-							</div>
-							<div class="text-xl font-normal" style="color: var(--color-blue);">
-								<ul>
-									<li><b>Hiệu chỉnh hiển thị (Display Correction)</b>: Bù trừ đặc tính phi tuyến của màn hình (ví dụ: màn hình CRT có đặc tính gần r<sup>2.2</sup>, cần hiệu chỉnh ngược lại).</li>
-									<li><b>Tiền xử lý ảnh</b>: Cải thiện khả năng quan sát ở các vùng sáng hoặc tối.</li>
-									<li><b>Thị giác máy tính</b>: Dùng để chuẩn hóa ảnh trước khi trích chọn đặc trưng.</li>
-									<li><b>Đồ họa và video</b>: Điều chỉnh ánh sáng, độ tương phản, hoặc tạo hiệu ứng hình ảnh.</li>
-								</ul>
-							</div>
-						</div>
-					</div>
-				</section>
-
-				<section class="custom-gradient-3">
-					<div class="p-12">
-						<div class="text-center mb-12">
-							<div class="text-3xl font-black mb-4" style="color: var(--color-dark-blue);">Cơ sở lý thuyết</div>
-							<div class="w-32 h-1 mx-auto rounded-full" style="background: var(--color-purple);"></div>
-						</div>
-						<div class="glassmorphism rounded-3xl p-8 mt-16 text-left font-bold">
-							<div class=" text-3xl" style="color: var(--color-dark-blue);">
-								I. Các phép biến đổi cường độ sáng
-							</div>
-							<div class="text-2xl font-bold" style="color: var(--color-dark-blue);">
-								3. Power-law (Gamma Correction)
-							</div>
-							<div class="text-xl font-bold" style="color: var(--color-blue)">
-								f) So sánh với biến đổi Log
-							</div>
-							<div class="text-xl font-normal" style="color: var(--color-blue);">
-								<div class="grid grid-cols-2 gap-8">
-									<div class="glassmorphism rounded-2xl p-6" style="background: rgba(115, 190, 221, 0.1);">
-										<h4 class="text-lg font-bold mb-4" style="color: var(--color-cyan);">Log Transformation</h4>
-										<ul class="space-y-2">
-											<li class="nostyle">Nén dải động rất mạnh ở vùng sáng</li>
-											<li class="nostyle">Mở rộng vùng tối</li>
-											<li class="nostyle">Thường dùng cho ảnh có dải cường độ rất rộng (như ảnh thiên văn)</li>
-										</ul>
-									</div>
-									<div class="glassmorphism rounded-2xl p-6" style="background: rgba(100, 56, 134, 0.1);">
-										<h4 class="text-lg font-bold mb-4" style="color: var(--color-purple);">Gamma Correction</h4>
-										<ul class="space-y-2">
-											<li class="nostyle">Linh hoạt hơn</li>
-											<li class="nostyle">Có thể điều chỉnh sáng/tối bằng cách thay đổi γ</li>
-											<li class="nostyle">Dùng nhiều trong các hệ thống hiển thị</li>
-										</ul>
-									</div>
-								</div>
-							</div>
-						</div>
-					</div>
-				</section>
-
-
-				<section class="custom-gradient-3">
-					<div class="p-12">
-						<div class="text-center mb-12">
-							<div class="text-3xl font-black mb-4" style="color: var(--color-dark-blue);">Cơ sở lý thuyết</div>
-							<div class="w-32 h-1 mx-auto rounded-full" style="background: var(--color-purple);"></div>
-						</div>
-						<div class="glassmorphism rounded-3xl p-8 mt-16 text-left font-bold">
-							<div class=" text-3xl" style="color: var(--color-dark-blue);">
-								I. Các phép biến đổi cường độ sáng
-							</div>
-							<div class="text-2xl font-bold" style="color: var(--color-dark-blue);">
-								4. Biến đổi tuyến tính từng khúc (Piecewise-linear)
-							</div>
-							<div class="text-xl font-bold" style="color: var(--color-blue)">
-								a) Khái niệm
-							</div>
-							<div class="text-xl font-normal" style="color: var(--color-blue);">
-								<p>Biến đổi tuyến tính từng khúc (Piecewise-linear Transformation) là một phương pháp <b>biến đổi cường độ điểm (point processing)</b> trong đó hàm biến đổi được xây dựng từ nhiều đoạn tuyến tính ghép lại.</p>
-								<p>Đây là một kỹ thuật <b>linh hoạt</b>, cho phép điều chỉnh độ sáng và độ tương phản của ảnh theo từng khoảng mức xám khác nhau.</p>
-								<p>Thường được dùng để tăng cường chi tiết trong những vùng cường độ quan tâm, đồng thời nén hoặc bỏ bớt chi tiết ở những vùng không cần thiết.</p>
-							</div>
-						</div>
-					</div>
-				</section>
-
-				<section class="custom-gradient-3">
-					<div class="p-12">
-						<div class="text-center mb-12">
-							<div class="text-3xl font-black mb-4" style="color: var(--color-dark-blue);">Cơ sở lý thuyết</div>
-							<div class="w-32 h-1 mx-auto rounded-full" style="background: var(--color-purple);"></div>
-						</div>
-						<div class="glassmorphism rounded-3xl p-8 mt-16 text-left font-bold">
-							<div class=" text-3xl" style="color: var(--color-dark-blue);">
-								I. Các phép biến đổi cường độ sáng
-							</div>
-							<div class="text-2xl font-bold" style="color: var(--color-dark-blue);">
-								4. Biến đổi tuyến tính từng khúc (Piecewise-linear)
-							</div>
-							<div class="text-xl font-bold" style="color: var(--color-blue)">
-								b) Ý tưởng cơ bản
-							</div>
-							<div class="text-xl font-normal" style="color: var(--color-blue);">
-								<p>Thay vì dùng một công thức cố định (như log hay power-law), người ta định nghĩa một hàm ánh xạ s = T(r) bằng cách chia miền giá trị mức xám [0, L−1] thành nhiều đoạn con, trên mỗi đoạn đó T(r) là một hàm tuyến tính:</p>
-								<p class="text-center text-2xl">
-									s = a<sub>i</sub> ⋅ r + b<sub>i</sub> với r ∈ [r<sub>i</sub>, r<sub>i+1</sub>]
-								</p>
-							</div>
-						</div>
-					</div>
-				</section>
-
-				<section class="custom-gradient-3">
-					<div class="p-12">
-						<div class="text-center mb-12">
-							<div class="text-3xl font-black mb-4" style="color: var(--color-dark-blue);">Cơ sở lý thuyết</div>
-							<div class="w-32 h-1 mx-auto rounded-full" style="background: var(--color-purple);"></div>
-						</div>
-						<div class="glassmorphism rounded-3xl p-8 mt-16 text-left font-bold">
-							<div class=" text-3xl" style="color: var(--color-dark-blue);">
-								I. Các phép biến đổi cường độ sáng
-							</div>
-							<div class="text-2xl font-bold" style="color: var(--color-dark-blue);">
-								4. Biến đổi tuyến tính từng khúc (Piecewise-linear)
-							</div>
-							<div class="text-xl font-bold" style="color: var(--color-blue)">
-								b) Ý tưởng cơ bản (tiếp)
-							</div>
-							<div class="text-xl font-normal" style="color: var(--color-blue);">
-								<p><b>Trong đó:</b></p>
-								<ul>
-									<li class="nostyle">r: giá trị mức xám đầu vào.</li>
-									<li class="nostyle">s: giá trị mức xám đầu ra.</li>
-									<li class="nostyle">a<sub>i</sub>, b<sub>i</sub>: hệ số tuyến tính xác định trên đoạn thứ i.</li>
-									<li class="nostyle">r<sub>i</sub>, r<sub>i+1</sub>: biên của đoạn mức xám.</li>
-								</ul>
-								<div class="mt-8 grid justify-items-center">
-									<div class="w-3/4">
-									</div>
-								</div>
-							</div>
-						</div>
-					</div>
-				</section>
-
-				<section class="custom-gradient-3">
-					<div class="p-12">
-						<div class="text-center mb-12">
-							<div class="text-3xl font-black mb-4" style="color: var(--color-dark-blue);">Cơ sở lý thuyết</div>
-							<div class="w-32 h-1 mx-auto rounded-full" style="background: var(--color-purple);"></div>
-						</div>
-						<div class="glassmorphism rounded-3xl p-8 mt-16 text-left font-bold">
-							<div class=" text-3xl" style="color: var(--color-dark-blue);">
-								I. Các phép biến đổi cường độ sáng
-							</div>
-							<div class="text-2xl font-bold" style="color: var(--color-dark-blue);">
-								4. Biến đổi tuyến tính từng khúc (Piecewise-linear)
-							</div>
-							<div class="text-xl font-bold" style="color: var(--color-blue)">
-								c) Các dạng biến đổi phổ biến
-							</div>
-							<div class="text-xl font-normal" style="color: var(--color-blue);">
-								<div class="space-y-6">
-									<div class="glassmorphism rounded-2xl p-6" style="background: rgba(115, 190, 221, 0.1);">
-										<h4 class="text-lg font-bold mb-3" style="color: var(--color-cyan);">1. Biến đổi co giãn (Contrast Stretching)</h4>
-										<p class="text-base">Làm dãn vùng mức xám hẹp ra toàn khoảng [0, L-1], từ đó tăng độ tương phản của ảnh.</p>
-										<p class="text-base">Thường được định nghĩa bởi một hàm gãy khúc với 3 đoạn: nén vùng tối, kéo dãn vùng trung bình, nén vùng sáng.</p>
-									</div>
-								</div>
-							</div>
-						</div>
-					</div>
-				</section>
-
-				<section class="custom-gradient-3">
-					<div class="p-12">
-						<div class="text-center mb-12">
-							<div class="text-3xl font-black mb-4" style="color: var(--color-dark-blue);">Cơ sở lý thuyết</div>
-							<div class="w-32 h-1 mx-auto rounded-full" style="background: var(--color-purple);"></div>
-						</div>
-						<div class="glassmorphism rounded-3xl p-8 mt-16 text-left font-bold">
-							<div class=" text-3xl" style="color: var(--color-dark-blue);">
-								I. Các phép biến đổi cường độ sáng
-							</div>
-							<div class="text-2xl font-bold" style="color: var(--color-dark-blue);">
-								4. Biến đổi tuyến tính từng khúc (Piecewise-linear)
-							</div>
-							<div class="text-xl font-bold" style="color: var(--color-blue)">
-								c) Các dạng biến đổi phổ biến (tiếp)
-							</div>
-							<div class="text-xl font-normal" style="color: var(--color-blue);">
-								<div class="space-y-6">
-									<div class="glassmorphism rounded-2xl p-6" style="background: rgba(100, 56, 134, 0.1);">
-										<h4 class="text-lg font-bold mb-3" style="color: var(--color-purple);">2. Biến đổi cắt ngưỡng (Intensity Level Slicing)</h4>
-										<p class="text-base">Làm nổi bật các mức xám trong một khoảng quan tâm (ví dụ: nhấn mạnh vùng mô nhất định trong ảnh y tế).</p>
-										<p class="text-base">Các mức xám ngoài khoảng đó có thể giữ nguyên hoặc đặt về 0.</p>
-									</div>
-									<div class="glassmorphism rounded-2xl p-6" style="background: rgba(40, 66, 150, 0.1);">
-										<h4 class="text-lg font-bold mb-3" style="color: var(--color-blue);">3. Biến đổi nhị phân hóa (Thresholding)</h4>
-										<p class="text-base">Một dạng đặc biệt của piecewise-linear, trong đó hàm chỉ có 2 mức: 0 và L-1.</p>
-										<p class="text-base">Dùng để tách đối tượng ra khỏi nền.</p>
-									</div>
-								</div>
-							</div>
-						</div>
-					</div>
-				</section>
-
-				<section class="custom-gradient-3">
-					<div class="p-12">
-						<div class="text-center mb-12">
-							<div class="text-3xl font-black mb-4" style="color: var(--color-dark-blue);">Cơ sở lý thuyết</div>
-							<div class="w-32 h-1 mx-auto rounded-full" style="background: var(--color-purple);"></div>
-						</div>
-						<div class="glassmorphism rounded-3xl p-8 mt-16 text-left font-bold">
-							<div class=" text-3xl" style="color: var(--color-dark-blue);">
-								I. Các phép biến đổi cường độ sáng
-							</div>
-							<div class="text-2xl font-bold" style="color: var(--color-dark-blue);">
-								4. Biến đổi tuyến tính từng khúc (Piecewise-linear)
-							</div>
-							<div class="text-xl font-bold" style="color: var(--color-blue)">
-								d) Triển khai
-							</div>
-							<div class="text-xl font-normal" style="color: var(--color-blue);">
-								<p>Code</p>
-							</div>
-						</div>
-					</div>
-				</section>
-
-				<section class="custom-gradient-3">
-					<div class="p-12">
-						<div class="text-center mb-12">
-							<div class="text-3xl font-black mb-4" style="color: var(--color-dark-blue);">Cơ sở lý thuyết</div>
-							<div class="w-32 h-1 mx-auto rounded-full" style="background: var(--color-purple);"></div>
-						</div>
-						<div class="glassmorphism rounded-3xl p-8 mt-16 text-left font-bold">
-							<div class=" text-3xl" style="color: var(--color-dark-blue);">
-								I. Các phép biến đổi cường độ sáng
-							</div>
-							<div class="text-2xl font-bold" style="color: var(--color-dark-blue);">
-								4. Biến đổi tuyến tính từng khúc (Piecewise-linear)
-							</div>
-							<div class="text-xl font-bold" style="color: var(--color-blue)">
-								e) Ứng dụng
-							</div>
-							<div class="text-xl font-normal" style="color: var(--color-blue);">
-								<ul>
-									<li><b>Tăng cường ảnh (Image Enhancement)</b>: Cải thiện chất lượng ảnh bằng cách điều chỉnh tương phản ở những vùng quan trọng.</li>
-									<li><b>Ảnh y tế</b>: Nhấn mạnh chi tiết mô mềm hoặc xương bằng cách co giãn các mức xám quan tâm.</li>
-									<li><b>Xử lý tài liệu số</b>: Biến đổi nhị phân hóa để tách chữ viết ra khỏi nền.</li>
-									<li><b>Ảnh vệ tinh</b>: Tăng độ tương phản cho các dải phổ nhất định để dễ phân tích.</li>
-								</ul>
-							</div>
-						</div>
-					</div>
-				</section>
-
-				<section class="custom-gradient-3">
-					<div class="p-12">
-						<div class="text-center mb-12">
-							<div class="text-3xl font-black mb-4" style="color: var(--color-dark-blue);">Cơ sở lý thuyết</div>
-							<div class="w-32 h-1 mx-auto rounded-full" style="background: var(--color-purple);"></div>
-						</div>
-						<div class="glassmorphism rounded-3xl p-8 mt-16 text-left font-bold">
-							<div class=" text-3xl" style="color: var(--color-dark-blue);">
-								I. Các phép biến đổi cường độ sáng
-							</div>
-							<div class="text-2xl font-bold" style="color: var(--color-dark-blue);">
->>>>>>> e7726977
 								4. Biến đổi tuyến tính từng khúc (Piecewise-linear)
 							</div>
 							<div class="text-xl font-bold" style="color: var(--color-blue)">
@@ -1729,12 +1229,9 @@
 						</div>
 					</div>
 				</section>
-<<<<<<< HEAD
-=======
-
-
-
->>>>>>> e7726977
+
+
+
 
 
 			</div>
